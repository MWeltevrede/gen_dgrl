--- conflicted
+++ resolved
@@ -21,11 +21,8 @@
 def load_episode(path) -> Dict[str, np.ndarray]:
     with open(path, "rb") as f:
         episode = np.load(f, allow_pickle=True)
-<<<<<<< HEAD
-=======
         if not hasattr(episode, "keys"):
             episode = episode.item()
->>>>>>> 115b4263
         episode = {k: episode[k] for k in episode.keys()}
         episode['observations'] = episode['observations'].astype(np.uint8)
         episode['rewards'] = episode['rewards'].astype(float)
